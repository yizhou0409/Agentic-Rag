--- conflicted
+++ resolved
@@ -109,11 +109,7 @@
     data = load_dataset("json", data_files=dataset_path, split="train") # not the actual split
 
     # Limit to only 10 cases for debugging or speed
-<<<<<<< HEAD
     data = data.select(range(min(100, len(data))))
-=======
-    data = data.select(range(min(10, len(data))))
->>>>>>> 1931a89f
 
     if cfg.data.subset_size:
         data = data.shuffle(seed=42).select(range(cfg.data.subset_size))
